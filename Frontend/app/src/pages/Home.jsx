--- conflicted
+++ resolved
@@ -5,10 +5,7 @@
 import ProjectCard                    from "../components/ProjectCard";
 import LoadingPlaceholder             from "../components/LoadingPlaceholder";
 import { fetchProjects, createProject, deleteProject } from "../services/projects";
-<<<<<<< HEAD
-=======
 import { getUserById } from "../services/auth";
->>>>>>> 58cb1845
 
 
 export default function Home() {
@@ -66,27 +63,12 @@
     localStorage.removeItem("authToken");
     sessionStorage.removeItem("authToken");
 
-<<<<<<< HEAD
-=======
     localStorage.removeItem(`chatMessages`);
     localStorage.removeItem("introShown");
     localStorage.removeItem("displayName");
     sessionStorage.removeItem("displayName");
 
->>>>>>> 58cb1845
     navigate("/login", { replace: true });
-  }
-
-  async function handleRemoveProject(projectId)
-  {
-    try 
-    {
-      await deleteProject(projectId);
-
-      setProjects((prev) => prev.filter((p) => p._id !== projectId));
-    } catch (err) {
-      alert("Could not delete project. Please try again.");
-    }
   }
 
   function openModal() {
@@ -223,13 +205,8 @@
               projectTitle={p.projectTitle}
               lastActivity={p.lastActivity}
               percentComplete={p.percentComplete}
-<<<<<<< HEAD
-              onStartChat={() => navigate("/chat", {state: {projectId: p._id, projectName: p.projectTitle, userId: token} })}
-              onRemove={() => handleRemoveProject(p._id)}
-=======
-              onStartChat={() => navigate("/chat")}
+              onStartChat={() => navigate("/chat", {state: {projectId: p._id, projectName: p.projectTitle, userId: token}})}
               onRemove={handleRemoveProject}
->>>>>>> 58cb1845
             />
             // <div
             //   key={p._id}
