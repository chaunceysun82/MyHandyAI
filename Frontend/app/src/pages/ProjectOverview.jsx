// src/pages/ProjectOverview.jsx
import React, { useEffect, useMemo, useState } from "react";
import { useNavigate, useParams, useLocation } from "react-router-dom";
import { fetchEstimations, fetchSteps } from "../services/overview";
import StepCard from "../components/StepCard";
import EstimatedBreakdown from "../components/EstimationBreakdown";
import ChatWindow from "../components/Chat/ChatWindow";


export default function ProjectOverview() {

	const URL = process.env.REACT_APP_BASE_URL;

	const navigate = useNavigate();
	const { projectId } = useParams();
	const { state } = useLocation();
	const location = useLocation();


	const [open, setOpen] = useState(true);

	const {userId} = location.state || {};

	console.log("User ID:", userId);

	const userName = state?.userName || "User";

	const [openModal, setOpenModal] = useState(false);

	const [loading, setLoading] = useState(true);
	const [steps, setSteps] = useState([]);
	const [estimations, setEstimations] = useState(null);
	const [error, setError] = useState("");
	const [projectVideoUrl, setProjectVideoUrl] = useState(null); // Store the project-level YouTube URL

	useEffect(() => {
		let cancelled = false;
		(async function run() {
			setLoading(true);
			setError("");
			try {
				console.log("ProjectOverview: Fetching data for project:", projectId);
				
				const [rawSteps, rawEst] = await Promise.all([
					fetchSteps(projectId).catch((err) => {
						console.log("ProjectOverview: Error fetching steps:", err);
						return null;
					}),
					fetchEstimations(projectId).catch((err) => {
						console.log("ProjectOverview: Error fetching estimations:", err);
						// Return fallback estimation data if API fails
						return {
							minutes: 30,
							duration: "30 Minutes",
							cost: "$20.00",
							skill: "Beginner–Intermediate"
						};
					}),
				]);

				if (cancelled) return;

				console.log("ProjectOverview: Raw steps data:", rawSteps);
				console.log("ProjectOverview: Raw estimations data:", rawEst);
				
				// Extract YouTube URL from raw API response
				const videoUrl = extractProjectVideoUrl(rawSteps);
				console.log("ProjectOverview: Extracted YouTube URL:", videoUrl);
				setProjectVideoUrl(videoUrl);
				
				const normalizedSteps = normSteps(rawSteps);
				const normalizedEstimations = normEstimations(rawEst);
				
				console.log("ProjectOverview: Normalized steps:", normalizedSteps);
				console.log("ProjectOverview: Normalized estimations:", normalizedEstimations);
				
				setSteps(normalizedSteps);
				setEstimations(normalizedEstimations);
				setLoading(false);
			} catch (e) {
				if (!cancelled) {
					console.error("ProjectOverview: Error in useEffect:", e);
					setError("Couldn't load project overview.");
					setSteps(normSteps(null));
					setEstimations(null);
					setLoading(false);
				}
			}
		})();

		return () => {
			cancelled = true;
		};
	}, [projectId]);

	const displayedSteps = useMemo(
		() => (loading ? withTools(defaultSteps) : steps),
		[loading, steps]
	);
	const stats = useMemo(() => {
		console.log("ProjectOverview: Calculating stats with:", { estimations, steps });
		
		if (estimations) {
			const mins = Number(estimations.minutes || 0);
			console.log("ProjectOverview: Using estimations data, minutes:", mins);
			
			const result = {
				duration:
					estimations.duration || (mins ? `${mins} Minutes` : "30 Minutes"),
				cost:
					estimations.cost || "$20.00",
				skill: estimations.skill || "Beginner–Intermediate",
			};
			
			console.log("ProjectOverview: Stats from estimations:", result);
			return result;
		}

		console.log("ProjectOverview: No estimations, calculating from steps");
		const mins = steps
			.map((s) => extractMinutes(s.time))
			.filter(Boolean)
			.reduce((a, b) => a + b, 0);

		const result = {
			duration: mins ? `${mins} Minutes` : "30 Minutes",
			cost: "$20.00",
			skill: "Beginner–Intermediate",
		};
		
		console.log("ProjectOverview: Stats from steps:", result);
		return result;
	}, [estimations, steps]);

<<<<<<< HEAD
	const handleClose = () => navigate(-1);

	const openAssistant = () => {

		// Have a modal open up with the chat assistant
		console.log("User ID", userId);
		console.log("Project ID", projectId);
		setOpenModal(true);
	};
		// navigate("/chat", { state: { projectId, from: "overview" } });


=======
	const handleClose = () => navigate("/home");
	const openAssistant = () =>
		navigate("/chat", { state: { projectId, from: "overview" } });
>>>>>>> 7cab4941
	const goPrev = () => navigate(-1);

	const goNext = () => {
		// Always navigate to Step 1 (Tools Required) when Next Step is clicked
		if (displayedSteps.length > 0) {
			console.log("ProjectOverview: Navigating to Step 1 (Tools Required)");
<<<<<<< HEAD
			console.log("User ID:", userId);
			navigate(`/projects/${projectId}/tools`, {
				state: { projectId, stepIndex: 0, userId }
=======
			console.log("ProjectOverview: Video URL for tools page:", projectVideoUrl);
			console.log("ProjectOverview: Navigation state being passed:", {
				projectId,
				stepIndex: 0,
				projectVideoUrl: projectVideoUrl
			});
			navigate(`/projects/${projectId}/tools`, {
				state: { 
					projectId, 
					stepIndex: 0,
					projectVideoUrl: projectVideoUrl // Add this line to pass video URL
				}
>>>>>>> 7cab4941
			});
		}
	};

	const goToStep = (stepIndex) => {
		// Check if this is the tools step (first step with tools icon)
		if (stepIndex === 0 && displayedSteps[0]?.key === "tools-step") {
			console.log("ProjectOverview: Navigating to tools page");
			console.log("ProjectOverview: Video URL for tools page:", projectVideoUrl);
			navigate(`/projects/${projectId}/tools`, { 
				state: { 
					projectId, 
					stepIndex: 0,
					projectVideoUrl: projectVideoUrl // Pass video URL
				}
			});
		} else {
			// Navigate to step page - StepPage will fetch data from backend
			// IMPORTANT: Step indexing adjustment for "Tools Required"
			// - UI shows: Step 1 (Tools), Step 2 (First project step), Step 3 (Second project step)...
			// - URL should be: /tools, /steps/1, /steps/2, /steps/3...
			// - So Step 2 in UI = /steps/1, Step 3 in UI = /steps/2, etc.
			const stepNumber = stepIndex; // stepIndex 0 = tools, 1 = first project step, 2 = second project step
			console.log("ProjectOverview: Navigating to step", stepNumber);
			console.log("ProjectOverview: Project ID:", projectId);
			
			console.log("ProjectOverview: Video URL for step page:", projectVideoUrl);
			console.log("ProjectOverview: Navigation state:", { 
				projectId,
				projectName: state?.projectName || "Project",
				projectVideoUrl: projectVideoUrl
			});
			
			navigate(`/projects/${projectId}/steps/${stepNumber}`, {
				state: { 
					projectId,
					projectName: state?.projectName || "Project",
					projectVideoUrl: projectVideoUrl // Pass video URL
				}
			});
		}
	};

	return (
		<div className="min-h-screen flex justify-center bg-white">
			<div className="w-full max-w-md flex flex-col h-screen">
				{/* Header */}
				<div className="sticky top-0 z-10 bg-white pt-5 pb-3 px-4">
					<div className="flex items-center justify-center relative">
						<h1 className="text-[16px] font-semibold">Project Overview</h1>
						<button
							aria-label="Close"
							onClick={handleClose}
							className="absolute right-0 text-xl leading-none px-2 py-1 rounded hover:bg-gray-100">
							×
						</button>
					</div>
				</div>

				{/* Estimated Breakdown */}
				<div className="px-4">
					<EstimatedBreakdown stats={stats} />
				</div>

				{/* Intro text */}
				<div className="px-4">
					<p className="text-[11px] text-gray-500 mt-3">
						Based on our conversation, here is your {displayedSteps.length} step
						solution:
					</p>
				</div>

				{/* Error banner */}
				{error && (
					<div className="px-4 mt-2">
						<div className="text-[12px] text-red-600 bg-red-50 border border-red-200 rounded-lg p-2">
							{error}
						</div>
					</div>
				)}

				{/* Scrollable Steps list */}
				<div className="flex-1 overflow-y-auto px-4 mt-3">
					<div className="space-y-3 pb-4">
						{displayedSteps.map((s, i) => {
							console.log("ProjectOverview: Rendering step:", { 
								title: s.title, 
								completed: s.completed, 
								status: s.status,
								index: i 
							});
							return (
								<StepCard
									key={s.key || i}
									index={i}
									icon={s.icon}
									title={s.title}
									subtitle={s.subtitle}
									time={s.time}
									status={s.status}
									imageUrl={s.imageUrl}
									completed={s.completed}
									onClick={() => goToStep(i)}
								/>
							);
						})}
					</div>
				</div>

				{/* Fixed Bottom Section */}
				<div className="px-4 pb-4 space-y-3">
					{/* Assistant prompt pill */}
					<div className="rounded-xl border border-gray-200 bg-gray-50 px-3 py-2 text-[12px] text-gray-600 flex items-center justify-between">
						<span>Hi "{userName}", Need MyHandyAI Assistant?</span>
						<button
							onClick={openAssistant}
							className="ml-3 px-3 py-1 rounded-lg bg-[#6FCBAE] text-white text-[12px] font-semibold">
							Ask
						</button>
					</div>

					{/* Chat Assistant Modal */}
					{openModal && (
						<ChatWindow
							isOpen={open}
							projectId={projectId}
							onClose={() => setOpenModal(false)}
							secondChatStatus={true}
							URL={URL}
							userId={userId}
							// secondSessionID={true}
						/>
					)}

					{/* Bottom Navigation */}
					<div className="grid grid-cols-2 gap-3">
						<button
							onClick={goPrev}
							className="py-2 rounded-lg border border-gray-300 bg-gray-50 text-sm font-medium">
							Previous
						</button>
						<button
							onClick={goNext}
							className="py-2 rounded-lg bg-black text-white text-sm font-semibold">
							Next Step
						</button>
					</div>
				</div>
			</div>
		</div>
	);
}

// -------------------- Helpers --------------------

const defaultSteps = [
	{
		icon: "📏",
		title: "Locate Studs",
		subtitle: "Find wall studs for secure mounting",
		time: "10–15 min",
		status: "Complete",
		completed: true,
	},
	{
		icon: "✏️",
		title: "Mark Mounting Points",
		subtitle: "Measure and mark bracket positions",
		time: "10–15 min",
		status: "In Progress",
		completed: false,
	},
	{
		icon: "🔩",
		title: "Install Brackets",
		subtitle: "Drill holes and mount wall brackets",
		time: "15–20 min",
		status: "Not Started",
		completed: false,
	},
	{
		icon: "🪞",
		title: "Attach Mirror to Wall",
		subtitle: "Hang mirror securely on brackets",
		time: "5–10 min",
		status: "Not Started",
		completed: false,
	},
];

function normEstimations(api) {
	console.log("ProjectOverview: normEstimations called with:", api);
	
	if (!api) {
		console.log("ProjectOverview: No estimation data provided");
		return null;
	}

	if (
		"minutes" in api ||
		"duration" in api ||
		"cost" in api ||
		"skill" in api
	) {
		console.log("ProjectOverview: Using direct estimation data");
		return api;
	}

	console.log("ProjectOverview: Processing nested estimation data structure");
	const ed = api.estimation_data || api.est || api.data || {};
	const t = ed.total_estimated_time || {};
	const c = ed.total_estimated_cost || {};
	const s = ed.summary || {};

	console.log("ProjectOverview: Extracted data:", { ed, t, c, s });

	const minutes = t.minutes ?? ed.total_est_time_min ?? api.total_est_time_min;
	const duration =
		t.human_readable || (minutes ? `${minutes} Minutes` : undefined);

	let cost = "";
	if (typeof c.amount === "number") {
		const currency = (c.currency || "USD").toUpperCase();
		try {
			cost = new Intl.NumberFormat("en-US", {
				style: "currency",
				currency,
				maximumFractionDigits: 2,
			}).format(c.amount);
		} catch {
			cost = `$${c.amount.toFixed(2)}`;
		}
	}

	const skill = s.complexity_level || s.complexity || api.skill || "";

	const result = { minutes, duration, cost, skill };
	console.log("ProjectOverview: Final normalized estimations:", result);
	return result;
}

function normSteps(raw) {
	if (!raw) return withTools(defaultSteps);

	if (Array.isArray(raw) && raw.length && "title" in raw[0]) {
		const normalized = raw.map((s, i) => ({
			key: s.key || s._id || s.id || `step-${i}`,
			title: s.title,
			subtitle: s.subtitle || "Tap to see details",
			time: s.time || "",
			icon: s.icon || pickIcon(i + 1),
			completed: s.completed || false, // Add completed field
		}));
		return withTools(normalized);
	}

	const arr =
		raw?.steps_data?.steps || raw?.steps || (Array.isArray(raw) ? raw : []);
	if (!Array.isArray(arr) || !arr.length) return withTools(defaultSteps);

	const normalized = arr.map((s, i) => ({
		key: s._id || s.id || `step-${i}`,
		title: s.title || s.step_title || `Step ${i + 1}`,
		subtitle: s.summary || s.description || "Tap to see details",
		time: s.time_text || (s.est_time_min ? `${s.est_time_min} min` : ""),
		icon: pickIcon(i + 1),
		completed: s.completed || false, // Add completed field
	}));

	return withTools(normalized);
}

function withTools(steps) {
	return [
		{
			key: "tools-step",
			icon: "🧰",
			title: "Tools Required",
			subtitle: "List of tools needed for this project",
			time: "",
			completed: false, // Tools step is never completed
		},
		...steps,
	];
}

function extractMinutes(text) {
	if (!text || typeof text !== "string") return 0;
	const m = text.match(/(\d+)\s*(?:–|-)?\s*(\d+)?\s*min|(\d+)\s*Minutes/i);
	if (!m) return 0;
	if (m[3]) return parseInt(m[3], 10) || 0;
	if (m[1] && m[2]) return Math.round((+m[1] + +m[2]) / 2);
	if (m[1]) return +m[1];
	return 0;
}

function pickIcon(i) {
	return ["🧰", "📏", "✏️", "🔩", "🪞"][i % 5];
}

// Helper function to extract YouTube URL from steps data
function extractProjectVideoUrl(steps) {
	console.log("ProjectOverview: extractProjectVideoUrl called with:", steps);
	
	if (!steps) {
		console.log("ProjectOverview: No steps data provided");
		return null;
	}

	// Check if steps has a steps_data object with youtube field
	if (steps.steps_data && steps.steps_data.youtube) {
		console.log("ProjectOverview: Found YouTube URL in steps_data:", steps.steps_data.youtube);
		return steps.steps_data.youtube;
	}

	// Check if steps has a direct youtube field
	if (steps.youtube) {
		console.log("ProjectOverview: Found YouTube URL directly:", steps.youtube);
		return steps.youtube;
	}

	// Look for any step that has a video URL
	if (Array.isArray(steps)) {
		for (const step of steps) {
			if (step.videoUrl || step.video_url || step.youtube) {
				console.log("ProjectOverview: Found YouTube URL in step:", step.videoUrl || step.video_url || step.youtube);
				return step.videoUrl || step.video_url || step.youtube;
			}
		}
	}

	console.log("ProjectOverview: No YouTube URL found");
	return null;
}<|MERGE_RESOLUTION|>--- conflicted
+++ resolved
@@ -132,7 +132,6 @@
 		return result;
 	}, [estimations, steps]);
 
-<<<<<<< HEAD
 	const handleClose = () => navigate(-1);
 
 	const openAssistant = () => {
@@ -145,22 +144,16 @@
 		// navigate("/chat", { state: { projectId, from: "overview" } });
 
 
-=======
-	const handleClose = () => navigate("/home");
-	const openAssistant = () =>
-		navigate("/chat", { state: { projectId, from: "overview" } });
->>>>>>> 7cab4941
+	// const handleClose = () => navigate("/home");
+
+	// const openAssistant = () =>
+	// 	navigate("/chat", { state: { projectId, from: "overview" } });
 	const goPrev = () => navigate(-1);
 
 	const goNext = () => {
 		// Always navigate to Step 1 (Tools Required) when Next Step is clicked
 		if (displayedSteps.length > 0) {
 			console.log("ProjectOverview: Navigating to Step 1 (Tools Required)");
-<<<<<<< HEAD
-			console.log("User ID:", userId);
-			navigate(`/projects/${projectId}/tools`, {
-				state: { projectId, stepIndex: 0, userId }
-=======
 			console.log("ProjectOverview: Video URL for tools page:", projectVideoUrl);
 			console.log("ProjectOverview: Navigation state being passed:", {
 				projectId,
@@ -173,7 +166,6 @@
 					stepIndex: 0,
 					projectVideoUrl: projectVideoUrl // Add this line to pass video URL
 				}
->>>>>>> 7cab4941
 			});
 		}
 	};
