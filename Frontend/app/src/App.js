import "./App.css";
import { Routes, Route } from "react-router-dom";
import Login from "./pages/auth/Login";
import Signup from "./pages/auth/Signup";
import Home from "./pages/Home.jsx";
import Chat from "./pages/Chat.jsx";
import MobileWrapper from "./components/MobileWrapper";
import { useEffect } from "react";
import { useNavigate, useLocation  } from "react-router-dom";
import Onboarding from "./pages/onboarding/Onboarding.jsx";
import OnboardingWelcome from "./pages/onboarding/OnboardingWelcome.jsx";
import OnboardingComplete from "./pages/onboarding/OnboardingComplete.jsx";

function App() {

	const navigate = useNavigate();
	const location = useLocation();

	useEffect(() => {
		const token = localStorage.getItem("authToken") || sessionStorage.getItem("authToken")
		if(token && (location.pathname === '/login' || location.pathname === '/signup')) {
			navigate("/");
		}
		
		if(!token && location.pathname === '/')
		{
			navigate("/login");
		}
	}, [navigate, location.pathname]);

	return (
		<MobileWrapper>
			<Routes>
				<Route path="/home" element={<Home />} />
				<Route path="/login" element={<Login key={location.pathname}/>} />
				<Route path="/signup" element={<Signup key={location.pathname}/>} />
<<<<<<< HEAD
				<Route path="/chat" element={<Chat />} />
=======
					<Route path="/onboarding/" element={<OnboardingWelcome />} />
					<Route path="/onboarding/:step" element={<Onboarding />} />
					<Route path="/onboarding/complete" element={<OnboardingComplete />} />
>>>>>>> 4035f760
			</Routes>
		</MobileWrapper>
	);
}

export default App;<|MERGE_RESOLUTION|>--- conflicted
+++ resolved
@@ -34,13 +34,10 @@
 				<Route path="/home" element={<Home />} />
 				<Route path="/login" element={<Login key={location.pathname}/>} />
 				<Route path="/signup" element={<Signup key={location.pathname}/>} />
-<<<<<<< HEAD
-				<Route path="/chat" element={<Chat />} />
-=======
 					<Route path="/onboarding/" element={<OnboardingWelcome />} />
 					<Route path="/onboarding/:step" element={<Onboarding />} />
 					<Route path="/onboarding/complete" element={<OnboardingComplete />} />
->>>>>>> 4035f760
+				<Route path="/chat" element={<Chat />} />
 			</Routes>
 		</MobileWrapper>
 	);
