--- conflicted
+++ resolved
@@ -29,7 +29,6 @@
 	console.log("User ID:", userId);
 
 	const handleChatClick = () => {
-<<<<<<< HEAD
 		// navigate("/chat", { 
 		// 	state: { 
 		// 		projectId, 
@@ -40,18 +39,6 @@
 		// 	}
 		// });
 		setOpenModal(true);
-=======
-		navigate("/chat", { 
-			state: { 
-				projectId, 
-				projectName: projectName || "Project",
-				from: "step",
-				stepNumber: stepNumber,
-				stepTitle: stepTitle,
-				projectVideoUrl: projectVideoUrl
-			}
-		});
->>>>>>> 7cab4941
 	};
 
 	const handlePrevClick = () => {
