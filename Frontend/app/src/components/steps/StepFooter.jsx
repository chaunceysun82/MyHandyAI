<<<<<<< HEAD
import React, { useState, useEffect } from "react";
import { useNavigate } from "react-router-dom";
import { toggleStepCompletion } from "../../services/steps";
=======
import React, {useState} from "react";
import { useNavigate } from "react-router-dom";
import ChatWindow2 from "../Chat/ChatWindow2";
>>>>>>> fbb39790

export default function StepFooter({ 
	projectId, 
	projectName, 
	stepNumber, 
	stepTitle, 
	totalSteps,
	projectVideoUrl,
	onPrev, 
	onNext,
	userId,
	isPrevDisabled = false,
	isNextDisabled = false,
	isNextFinal = false,
	allSteps = [], // Add this prop to check step completion
	currentStepIndex = 0, // Add this prop to know current step position
	onStepUpdate = null // Add this prop to refresh step data after completion
}) {
	const navigate = useNavigate();
	const [showProjectCompletionModal, setShowProjectCompletionModal] = useState(false);
	const [isCompleting, setIsCompleting] = useState(false);

	// Check if all instruction steps are completed (excluding tools step)
	const checkAllStepsCompleted = () => {
		console.log("StepFooter: checkAllStepsCompleted called with allSteps:", allSteps);
		console.log("StepFooter: allSteps type:", typeof allSteps);
		console.log("StepFooter: allSteps length:", allSteps?.length);
		console.log("StepFooter: allSteps structure:", JSON.stringify(allSteps, null, 2));
		
		if (!allSteps || allSteps.length === 0) {
			console.log("StepFooter: No steps data available");
			return false;
		}
		
		// Check all instruction steps (skip tools step at index 0)
		for (let i = 1; i < allSteps.length; i++) {
			const step = allSteps[i];
			console.log(`StepFooter: Checking step ${i}:`, step);
			console.log(`StepFooter: Step ${i} completed property:`, step?.completed);
			console.log(`StepFooter: Step ${i} full structure:`, JSON.stringify(step, null, 2));
			
			if (!step) {
				console.log(`StepFooter: Step ${i} is undefined`);
				return false;
			}
			
			if (!step.completed) {
				console.log(`StepFooter: Step ${i} is not completed, returning false`);
				return false;
			}
		}
		console.log("StepFooter: All steps are completed, returning true");
		return true;
	};

	// Complete all remaining steps before finishing project
	const completeAllRemainingSteps = async () => {
		setIsCompleting(true);
		try {
			console.log("StepFooter: Starting to complete all remaining steps");
			console.log("StepFooter: allSteps array:", allSteps);
			console.log("StepFooter: allSteps type:", typeof allSteps);
			console.log("StepFooter: allSteps length:", allSteps?.length);
			console.log("StepFooter: allSteps structure:", JSON.stringify(allSteps, null, 2));
			console.log("StepFooter: currentStepIndex:", currentStepIndex);
			console.log("StepFooter: projectId:", projectId);
			
			// Get all steps that need to be completed
			const stepsToComplete = [];
			
			// Check all instruction steps (skip tools step at index 0)
			for (let i = 1; i < allSteps.length; i++) {
				const step = allSteps[i];
				console.log(`StepFooter: Checking step ${i}:`, step);
				console.log(`StepFooter: Step ${i} completed property:`, step?.completed);
				console.log(`StepFooter: Step ${i} full structure:`, JSON.stringify(step, null, 2));
				
				if (!step?.completed) {
					// Calculate the actual step number for the API call
					// If this is step index 1, it should be step number 2 in the backend
					const stepNumber = i + 1;
					stepsToComplete.push(stepNumber);
					console.log(`StepFooter: Step ${i} (backend step ${stepNumber}) needs completion`);
				} else {
					console.log(`StepFooter: Step ${i} is already completed`);
				}
			}
			
			console.log("StepFooter: Steps to complete:", stepsToComplete);
			
			if (stepsToComplete.length === 0) {
				console.log("StepFooter: No steps need completion, all are already done");
			} else {
				// Mark all incomplete steps as completed
				for (const stepNumber of stepsToComplete) {
					console.log(`StepFooter: Marking step ${stepNumber} as completed`);
					try {
						const result = await toggleStepCompletion(projectId, stepNumber);
						console.log(`StepFooter: Step ${stepNumber} completion result:`, result);
					} catch (stepError) {
						console.error(`StepFooter: Error completing step ${stepNumber}:`, stepError);
						// Continue with other steps even if one fails
					}
				}
			}
			
			// Refresh step data if callback provided
			if (onStepUpdate) {
				console.log("StepFooter: Refreshing step data");
				onStepUpdate();
			}
			
			console.log("StepFooter: All steps completed, navigating to project completion");
			// Navigate to project completion page
			navigate(`/projects/${projectId}/completed`);
			
		} catch (error) {
			console.error('Error completing all steps:', error);
			alert('Failed to complete all steps. Please try again.');
		} finally {
			setIsCompleting(false);
			setShowProjectCompletionModal(false);
		}
	};

	const [openModal, setOpenModal] = useState(false);
	const [open, setOpen] = useState(true);

	const URL = process.env.REACT_APP_BASE_URL;


	// const userId = localStorage.getItem("authToken");
	
	console.log("User ID:", userId);

	const handleChatClick = () => {
		// navigate("/chat", { 
		// 	state: { 
		// 		projectId, 
		// 		projectName: projectName || "Project",
		// 		from: "step",
		// 		stepNumber: stepNumber,
		// 		stepTitle: stepTitle
		// 	}
		// });
		setOpenModal(true);
	};

	const handlePrevClick = () => {
		onPrev();
	};

	const handleNextClick = () => {
		console.log("StepFooter: handleNextClick called", {
			isNextFinal,
			allSteps,
			currentStepIndex,
			projectId
		});
		
		if (isNextFinal) {
			console.log("StepFooter: This is the final step, showing project completion confirmation");
			// This is the final step - show project completion confirmation modal
			setShowProjectCompletionModal(true);
		} else {
			console.log("StepFooter: Normal next step navigation");
			// Normal next step navigation
			onNext();
		}
	};

	const handleProjectCompletionConfirm = () => {
		console.log("StepFooter: User confirmed project completion");
		// Complete all remaining steps and finish project
		completeAllRemainingSteps();
	};

	const handleProjectCompletionCancel = () => {
		console.log("StepFooter: User cancelled project completion");
		setShowProjectCompletionModal(false);
	};

	// Add effect to log modal state changes
	useEffect(() => {
		console.log("StepFooter: Project completion modal state changed:", showProjectCompletionModal);
	}, [showProjectCompletionModal]);

	return (
		<>
			<div className="px-4 pb-4 space-y-3">
				{/* Assistant prompt pill */}
				<div className="rounded-xl border border-gray-200 bg-gray-50 px-3 py-2 text-[12px] text-gray-600 flex items-center justify-between">
					<span>Hi "User", Need MyHandyAI Assistant?</span>
					<button
						onClick={handleChatClick}
						className="ml-3 px-3 py-1 rounded-lg bg-[#6FCBAE] text-white text-[12px] font-semibold">
						Ask
					</button>
				</div>

<<<<<<< HEAD
				{/* Bottom Navigation */}
				<div className="grid grid-cols-2 gap-3">
					<button
						onClick={handlePrevClick}
						disabled={isPrevDisabled}
						className={`py-2 rounded-lg font-medium ${
							isPrevDisabled
								? "bg-gray-100 text-gray-400 cursor-not-allowed"
								: "border border-gray-300 bg-gray-50 text-sm"
						}`}>
						Previous
					</button>
					<button
						onClick={handleNextClick}
						disabled={isNextDisabled || isCompleting}
						className={`py-2 rounded-lg font-medium ${
							isNextDisabled || isCompleting
								? "bg-gray-100 text-gray-400 cursor-not-allowed"
								: isNextFinal
								? "bg-green-600 text-white hover:bg-green-700"
								: "bg-black text-white text-sm font-semibold"
						}`}>
						{isCompleting ? "Completing..." : (isNextFinal ? "Finish" : "Next Step")}
					</button>
				</div>
=======
			{openModal && (
				<ChatWindow2
					isOpen={open}
					projectId={projectId}
					onClose={() => setOpenModal(false)}
					URL={URL}
					stepNumber={stepNumber}
				/>
			)}

			{/* Bottom Navigation */}
			<div className="grid grid-cols-2 gap-3">
				<button
					onClick={handlePrevClick}
					disabled={isPrevDisabled}
					className={`py-2 rounded-lg font-medium ${
						isPrevDisabled
							? "bg-gray-100 text-gray-400 cursor-not-allowed"
							: "border border-gray-300 bg-gray-50 text-sm"
					}`}>
					Previous
				</button>
				<button
					onClick={handleNextClick}
					disabled={isNextDisabled}
					className={`py-2 rounded-lg font-medium ${
						isNextDisabled
							? "bg-gray-100 text-gray-400 cursor-not-allowed"
							: isNextFinal
							? "bg-green-600 text-white hover:bg-green-700"
							: "bg-black text-white text-sm font-semibold"
					}`}>
					{isNextFinal ? "Finish" : "Next Step"}
				</button>
>>>>>>> fbb39790
			</div>

			{/* Project Completion Confirmation Modal */}
			{console.log("StepFooter: Rendering project completion modal with showProjectCompletionModal:", showProjectCompletionModal)}
			{showProjectCompletionModal && (
				<div className="fixed inset-0 bg-black bg-opacity-50 flex items-center justify-center z-50 p-4">
					<div className="bg-white rounded-lg p-4 max-w-xs w-full mx-4">
						{/* Header */}
						<div className="text-center mb-3">
							<div className="w-12 h-12 bg-green-100 rounded-full flex items-center justify-center mx-auto mb-2">
								<span className="text-xl">🎉</span>
							</div>
							<h3 className="text-base font-semibold text-gray-900 mb-1">
								Ready to Finish Project?
							</h3>
							<p className="text-xs text-gray-600 leading-relaxed">
								{checkAllStepsCompleted() 
									? "All steps are completed! Ready to finish this project?"
									: "Some steps are not completed yet. Would you like to mark all remaining steps as complete and finish the project?"
								}
							</p>
						</div>

						{/* Buttons */}
						<div className="flex gap-2">
							<button
								onClick={handleProjectCompletionCancel}
								disabled={isCompleting}
								className="flex-1 py-2 px-3 border border-gray-300 rounded-lg text-xs font-medium text-gray-700 hover:bg-gray-50 transition-colors disabled:opacity-50"
							>
								No, Go Back
							</button>
							<button
								onClick={handleProjectCompletionConfirm}
								disabled={isCompleting}
								className="flex-1 py-2 px-3 bg-green-600 text-white rounded-lg text-xs font-medium hover:bg-green-700 transition-colors disabled:opacity-50"
							>
								{isCompleting ? "Completing..." : "Yes, Finish Project"}
							</button>
						</div>
					</div>
				</div>
			)}
		</>
	);
}<|MERGE_RESOLUTION|>--- conflicted
+++ resolved
@@ -1,12 +1,7 @@
-<<<<<<< HEAD
 import React, { useState, useEffect } from "react";
 import { useNavigate } from "react-router-dom";
 import { toggleStepCompletion } from "../../services/steps";
-=======
-import React, {useState} from "react";
-import { useNavigate } from "react-router-dom";
 import ChatWindow2 from "../Chat/ChatWindow2";
->>>>>>> fbb39790
 
 export default function StepFooter({ 
 	projectId, 
@@ -28,6 +23,12 @@
 	const navigate = useNavigate();
 	const [showProjectCompletionModal, setShowProjectCompletionModal] = useState(false);
 	const [isCompleting, setIsCompleting] = useState(false);
+	const [openModal, setOpenModal] = useState(false);
+	const [open, setOpen] = useState(true);
+
+	const URL = process.env.REACT_APP_BASE_URL;
+	
+	console.log("User ID:", userId);
 
 	// Check if all instruction steps are completed (excluding tools step)
 	const checkAllStepsCompleted = () => {
@@ -132,16 +133,6 @@
 		}
 	};
 
-	const [openModal, setOpenModal] = useState(false);
-	const [open, setOpen] = useState(true);
-
-	const URL = process.env.REACT_APP_BASE_URL;
-
-
-	// const userId = localStorage.getItem("authToken");
-	
-	console.log("User ID:", userId);
-
 	const handleChatClick = () => {
 		// navigate("/chat", { 
 		// 	state: { 
@@ -207,7 +198,16 @@
 					</button>
 				</div>
 
-<<<<<<< HEAD
+			{openModal && (
+				<ChatWindow2
+					isOpen={open}
+					projectId={projectId}
+					onClose={() => setOpenModal(false)}
+					URL={URL}
+					stepNumber={stepNumber}
+				/>
+			)}
+
 				{/* Bottom Navigation */}
 				<div className="grid grid-cols-2 gap-3">
 					<button
@@ -233,42 +233,6 @@
 						{isCompleting ? "Completing..." : (isNextFinal ? "Finish" : "Next Step")}
 					</button>
 				</div>
-=======
-			{openModal && (
-				<ChatWindow2
-					isOpen={open}
-					projectId={projectId}
-					onClose={() => setOpenModal(false)}
-					URL={URL}
-					stepNumber={stepNumber}
-				/>
-			)}
-
-			{/* Bottom Navigation */}
-			<div className="grid grid-cols-2 gap-3">
-				<button
-					onClick={handlePrevClick}
-					disabled={isPrevDisabled}
-					className={`py-2 rounded-lg font-medium ${
-						isPrevDisabled
-							? "bg-gray-100 text-gray-400 cursor-not-allowed"
-							: "border border-gray-300 bg-gray-50 text-sm"
-					}`}>
-					Previous
-				</button>
-				<button
-					onClick={handleNextClick}
-					disabled={isNextDisabled}
-					className={`py-2 rounded-lg font-medium ${
-						isNextDisabled
-							? "bg-gray-100 text-gray-400 cursor-not-allowed"
-							: isNextFinal
-							? "bg-green-600 text-white hover:bg-green-700"
-							: "bg-black text-white text-sm font-semibold"
-					}`}>
-					{isNextFinal ? "Finish" : "Next Step"}
-				</button>
->>>>>>> fbb39790
 			</div>
 
 			{/* Project Completion Confirmation Modal */}
