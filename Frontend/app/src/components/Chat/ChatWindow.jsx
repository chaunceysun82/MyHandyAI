--- conflicted
+++ resolved
@@ -17,11 +17,6 @@
   secondChatStatus,
   stepNumber
 }) {
-
-  console.log("User ID:", userId);
-  console.log("Project ID:", projectId);
-  console.log("Step Number:", stepNumber);
-
   const [render, setRender] = useState(isOpen);
   const [closing, setClosing] = useState(false);
   const [opening, setOpening] = useState(false);
@@ -29,20 +24,16 @@
   const [status, setStatus] = useState(false);
   const [status2, setStatus2] = useState(false);
 
-<<<<<<< HEAD
-=======
+  // Tips while loading (from main)
   const tips = [
-      "💡 Tip: You can upload multiple files for better results.",
-      "⚠️ Please be careful when using any tools or materials provided by MyHandyAI.",
-      "⚠️ Make sure your internet connection is stable.",
-      "📂 Keep your project organized for quick access.",
-      "💬 Use short and clear prompts for better responses.",
-    ];
-  
+    "💡 Tip: You can upload multiple files for better results.",
+    "⚠️ Please be careful when using any tools or materials provided by MyHandyAI.",
+    "⚠️ Make sure your internet connection is stable.",
+    "📂 Keep your project organized for quick access.",
+    "💬 Use short and clear prompts for better responses.",
+  ];
   const [currentTipIndex, setCurrentTipIndex] = useState(0);
-
-  useEffect(() => 
-  {
+  useEffect(() => {
     if (status) {
       const interval = setInterval(() => {
         setCurrentTipIndex((prevIndex) => (prevIndex + 1) % tips.length);
@@ -51,39 +42,30 @@
     }
   }, [status, tips.length]);
 
-
+  // Which API to talk to
   const api = secondChatStatus ? "step-guidance" : "chatbot";
 
+  // Step-guidance bootstrap flag (from main)
   const [bool, setBool] = useState(null);
-
   useEffect(() => {
     const check = async () => {
-      try 
-      {
+      try {
         const res = await axios.get(`${URL}/step-guidance/started/${projectId}`);
-        console.log("Bool:", res.data);
-        if (res.data) 
-        {
-          setBool(res.data);
-        }
-      } catch (err)
-      {
+        if (res.data) setBool(res.data);
+      } catch (err) {
         console.error("Error checking step guidance status:", err);
       }
-    }
+    };
     check();
-  }, []);
-
-
-
->>>>>>> 1d2168f3
+  }, [URL, projectId]);
+
   const [drag, setDrag] = useState({ active: false, startY: 0, dy: 0 });
   const THRESHOLD = 120;
   const messagesEndRef = useRef(null);
 
   const STORAGE_SESSION_KEY = `sessionId_${userId}_${projectId}`;
   const STORAGE_MESSAGES_KEY = `messages_${userId}_${projectId}`;
-  const STORAGE_TOOLS_KEY = `owned_tools_${userId}_${projectId}`;
+  const STORAGE_TOOLS_KEY   = `owned_tools_${userId}_${projectId}`;
 
   const navigate = useNavigate();
 
@@ -95,26 +77,7 @@
   const [sessionId, setSessionId] = useState(() => {
     const saved = localStorage.getItem(STORAGE_SESSION_KEY);
     return saved || null;
-  })
-
-
-  // useEffect(() => {
-  //   const getSessionId = async () => {
-  //     try {
-  //       const res = await axios.get(`${URL}/${api}/session/${projectId}`);
-  //       // console.log("Res", res.data.session);
-  //       if(res.data)
-  //       {
-  //         setSessionId(res.data.session);
-  //       }
-  //     } catch (err) {
-  //       console.error("Error fetching session ID:", err);
-  //     }
-  //   }
-  //   getSessionId();
-  // }, []);
-
-
+  });
 
   // Remember detected tools for this chat (and persist)
   const [ownedTools, setOwnedTools] = useState(() => {
@@ -126,8 +89,8 @@
     }
   });
 
-  useEffect(() => {
-<<<<<<< HEAD
+  // Autoscroll
+  useEffect(() => {
     if (messagesEndRef.current) {
       messagesEndRef.current.scrollTo({
         top: messagesEndRef.current.scrollHeight,
@@ -135,38 +98,6 @@
       });
     }
   }, [messages]);
-=======
-	if (messagesEndRef.current) 
-	{
-		messagesEndRef.current.scrollTo({
-			top: messagesEndRef.current.scrollHeight,
-			behavior: "smooth"
-		});
-	}
-   }, [messages]);
-
-
-  //  useEffect(() => {
-  //     const firstRun = async () => {
-  //         try {
-  //           const historyRes = await axios.get(`${URL}/chatbot/session/${sessionId}/history`);
-  //           const formattedMessages = historyRes.data.map(({role, message}) => ({
-  //             sender: role === "user" ? "user" : "bot",
-  //             content: message,
-  //         }));
-  //         setMessages(formattedMessages);
-  //       } catch (err) {
-  //         setMessages([{sender: "bot", content: "Failed to load chat history."}]);
-  //       }
-  //     } 
-  //     if(secondChatStatus)
-  //     {
-  //       firstRun(); // this is only run if secondChatStatus is true
-  //     }
-  //  }, []);
-  
-  
->>>>>>> 1d2168f3
 
   // Drag handlers
   const startDrag = (e) =>
@@ -233,13 +164,10 @@
   }, [status, navigate, URL, projectId]);
 
   useEffect(() => {
-<<<<<<< HEAD
     if (status2 === true) {
       const interval = setInterval(async () => {
         try {
-          const response = await axios.get(
-            `${URL}/generation/status/${projectId}`
-          );
+          const response = await axios.get(`${URL}/generation/status/${projectId}`);
           if (response) {
             const message = response.data.message;
             if (message === "generation completed") {
@@ -249,51 +177,17 @@
           }
         } catch (err) {
           console.log("Err: ", err);
-=======
-        if(status2 === true)
-        {
-          // Goal is to call the generation api endpoint every 5 seconds until
-          // the message doesn't say "genertion completed". Once that is done,
-          // navigate to the project overview page/screen.
-            const interval = setInterval(async () => {
-              try 
-              {
-                const response = await axios.get(`${URL}/generation/status/${projectId}`);
-
-                if(response)
-                {
-                  const message = response.data.message;
-
-                  console.log("Message:", message);
-                  if(message === "generation completed")
-                  {
-                    clearInterval(interval);
-                    // Reset the session ID
-                    navigate(`/projects/${projectId}/overview`);
-                  }
-                }
-              } 
-              catch (err)
-              {
-                console.log("Err: ", err);
-              }
-            }, 5000);
-
-            return () => clearInterval(interval);
->>>>>>> 1d2168f3
         }
       }, 5000);
-
       return () => clearInterval(interval);
     }
   }, [status2, navigate, URL, projectId]);
 
-  // Persist messages locally
+  // Persist messages/tools locally
   useEffect(() => {
     localStorage.setItem(STORAGE_MESSAGES_KEY, JSON.stringify(messages));
   }, [messages, STORAGE_MESSAGES_KEY]);
 
-  // Persist owned tools locally
   useEffect(() => {
     try {
       localStorage.setItem(STORAGE_TOOLS_KEY, JSON.stringify(ownedTools));
@@ -302,14 +196,12 @@
 
   // Load or start session
   useEffect(() => {
-    console.log("Session ID:", sessionId);
-
     async function loadOrStartSession() {
-<<<<<<< HEAD
       if (!sessionId) {
         try {
           const res = await axios.post(
-            `${URL}/chatbot/start`,
+            `${URL}/${api}/start`,
+            // chatbot expects {user, project}; step-guidance ignores user.
             { user: userId, project: projectId },
             { headers: { "Content-Type": "application/json" } }
           );
@@ -317,37 +209,13 @@
           localStorage.setItem(STORAGE_SESSION_KEY, res.data.session_id);
           setMessages([{ sender: "bot", content: res.data.intro_message }]);
         } catch (err) {
-=======
-      console.log("Loading or starting session for:", { projectId, userId });
-      if(!sessionId)
-      {
-        try {
-            console.log("Full URL", `${URL}/${api}/start`);
-
-            const res = await axios.post(
-              `${URL}/${api}/start`,
-              { user: userId, project: projectId },
-              { headers: { "Content-Type": "application/json" } 
-            });
-            setSessionId(res.data.session_id);
-            localStorage.setItem(STORAGE_SESSION_KEY, res.data.session_id);
-            setMessages([{ sender: "bot", content: res.data.intro_message }]);
-            
-            // if(secondChatStatus)
-            // {
-            //   setBool(false);
-            // }
-
-        } catch (err) 
-        {
->>>>>>> 1d2168f3
           console.error("Intro message error", err);
         }
       } else {
         try {
-<<<<<<< HEAD
+          // fetch history from the right API family
           const historyRes = await axios.get(
-            `${URL}/chatbot/session/${sessionId}/history`
+            `${URL}/${api}/session/${sessionId}/history`
           );
           const formattedMessages = historyRes.data.map(
             ({ role, message }) => ({
@@ -355,54 +223,37 @@
               content: message,
             })
           );
-=======
-          const historyRes = await axios.get(`${URL}/chatbot/session/${sessionId}/history`);
-          const formattedMessages = historyRes.data.map(({role, message}) => ({
-            sender: role === "user" ? "user" : "bot",
-            content: message,
-          }));
-
-          console.log("Formatted Messages:", formattedMessages);
->>>>>>> 1d2168f3
           setMessages(formattedMessages);
 
-
-          if(secondChatStatus && !bool)
-          {
-            setBool(true);
-
+          // If step-guidance mode and not started, kick it off using the existing session
+          if (secondChatStatus && !bool) {
             const res = await axios.post(
               `${URL}/${api}/start`,
               { project: projectId, session_id: sessionId },
-              { headers: { "Content-Type": "application/json" } 
-            });
+              { headers: { "Content-Type": "application/json" } }
+            );
             setSessionId(res.data.session_id);
             localStorage.setItem(STORAGE_SESSION_KEY, res.data.session_id);
-            // Append the new bot's response to the formatted messages and use setMessages
-            // to update the state
-            setMessages((prev) => [...prev, { sender: "bot", content: res.data.response }]);
-
-            console.log("Response:", res.data);
+            setMessages((prev) => [
+              ...prev,
+              { sender: "bot", content: res.data.response },
+            ]);
           }
-
         } catch (err) {
-          setMessages([
-            { sender: "bot", content: "Failed to load chat history." },
-          ]);
+          setMessages([{ sender: "bot", content: "Failed to load chat history." }]);
         }
       }
     }
     loadOrStartSession();
     // eslint-disable-next-line react-hooks/exhaustive-deps
-  }, [projectId, userId]);
+  }, [projectId, userId, api]);
 
   // Send message handler (merged behavior)
   const handleSend = async (text, files = []) => {
     if (!text.trim() && files.length === 0) return;
 
-<<<<<<< HEAD
     try {
-      // 1) Show selected images as separate messages (UX from main)
+      // 1) Show selected images as separate messages (image bubbles)
       if (files.length > 0) {
         for (const file of files) {
           if (file.type.startsWith("image/")) {
@@ -418,8 +269,7 @@
         }
       }
 
-      // 2) Construct a unified user text message (your feature)
-      //    Append filenames and detected tool summary so LLM has context
+      // 2) Build visible user text + file list
       let messageContent = text.trim();
       if (files.length > 0) {
         const fileNames = files.map((f) => f.name).join("\n");
@@ -427,80 +277,48 @@
           ? `${messageContent}\nFiles:\n${fileNames}`
           : `Files: ${fileNames}`;
       }
-=======
-
-    let messageContent = text.trim();
-    
-    try
-    {
-      if (files.length > 0) 
-      {
-        const fileNames = files.map(f => f.name).join('\n');
-        if (messageContent) {
-          messageContent = `${messageContent}\nFiles:\n${fileNames}`;
-        } 
-        else 
-        {
-          messageContent = `Files: ${fileNames}`;
-        }
-      }
-
-      const userMsg = { 
-        sender: "user", 
-        content: messageContent 
-      };
-
-      setMessages((prev) => [...prev, userMsg]);
->>>>>>> 1d2168f3
-
+      if (messageContent) {
+        setMessages((prev) => [...prev, { sender: "user", content: messageContent }]);
+      }
+
+      // 3) Add detected-tools hint for the LLM
       const detSummary =
         files.length > 0 && ownedTools.length > 0
-          ? `\n\n[Detected tools in attached image: ${ownedTools
-              .map((t) => t.name)
-              .join(", ")}]`
+          ? `\n\n[Detected tools in attached image: ${ownedTools.map(t => t.name).join(", ")}]`
           : "";
-
       const currInput = `${messageContent || text || ""}${detSummary}`;
 
-      if (messageContent) {
-        setMessages((prev) => [...prev, { sender: "user", content: messageContent }]);
-      }
-
-      // 3) Prepare payload (keep uploaded_image + owned_tools)
-      let uploadedimage = null;
+      // 4) Prepare payload per API
+      let uploaded_image = null;
       const firstImage = files.find((f) => f.type.startsWith("image/"));
-      if (firstImage) uploadedimage = await toBase64(firstImage);
-
-      const payload = {
-        message: currInput,
-        user: userId,            
-        project: projectId,    
-        session_id: sessionId,
-<<<<<<< HEAD
-        uploaded_image: uploadedimage, // base64 string or null
-        owned_tools: ownedTools, // helps backend filter recs (optional)
-=======
-        uploaded_image: uploadedimage, 
-        step: stepNumber || null
->>>>>>> 1d2168f3
-      };
-
-<<<<<<< HEAD
-      // 4) Send to backend
+      if (firstImage) uploaded_image = await toBase64(firstImage);
+
+      let payload;
+      let endpoint = `${URL}/${api}/chat`;
+      if (api === "chatbot") {
+        payload = {
+          message: currInput,
+          user: userId,
+          project: projectId,
+          session_id: sessionId,
+          uploaded_image,
+          owned_tools: ownedTools,
+        };
+      } else {
+        // step-guidance
+        payload = {
+          message: currInput,
+          project: projectId,
+          step: stepNumber || 0,
+          uploaded_image,
+        };
+      }
+
+      // 5) Send
       setLoading(true);
-      const res = await axios.post(`${URL}/chatbot/chat`, payload, {
+      const res = await axios.post(endpoint, payload, {
         headers: { "Content-Type": "application/json" },
       });
-=======
-      const res = await axios.post(
-        `${URL}/${api}/chat`,
-        payload,
-        { 
-          headers: 
-            { "Content-Type": "application/json" } 
-        }
-      );
->>>>>>> 1d2168f3
 
       const botMsg = { sender: "bot", content: res.data.response };
       setLoading(false);
@@ -527,7 +345,7 @@
       reader.onerror = (error) => reject(error);
     });
 
-  // When ChatInput detects tools, save them and add a visible bot note
+  // When ChatInput detects tools, save and show a visible bot note
   function handleDetectedTools(tools) {
     if (!Array.isArray(tools) || tools.length === 0) return;
     setOwnedTools((prev) => {
@@ -566,13 +384,11 @@
       />
 
       <div
-        className={`absolute bottom-0 h-[90svh] md:h-[95vh] left-1/2 w-full max-w-[420px] -translate-x-1/2 px-4 pt-4 pb-0 ${
+        className={`absolute bottom-0 h-[90svh] md:h-[95vh] left-1/2 w	full max-w-[420px] -translate-x-1/2 px-4 pt-4 pb-0 ${
           isDragging ? "transition-none" : "transition-[transform,opacity] duration-300 ease-out"
         }`}
         style={{
-          transform: `translate(-50%, ${translateY}) ${
-            closing ? "scale(0.98)" : "scale(1)"
-          }`,
+          transform: `translate(-50%, ${translateY}) ${closing ? "scale(0.98)" : "scale(1)"}`,
           opacity: closing ? 0.98 : 1,
           willChange: "transform, opacity",
         }}
@@ -597,7 +413,6 @@
               {loading && (
                 <div className="flex items-center gap-2 text-gray-500 mt-2">
                   <div className="loader w-4 h-4 border-2 border-gray-300 border-t-blue-500 rounded-full animate-spin"></div>
-
                   <div className="flex items-center gap-1">
                     <span>Bot is thinking</span>
                     <div className="flex items-center gap-1 translate-y-[4px]">
@@ -610,8 +425,7 @@
               )}
             </div>
           ) : (
-<<<<<<< HEAD
-            <div className="items center justify-center flex flex-1 ">
+            <div className="flex flex-col items-center justify-center h-screen w-full px-4">
               <RotatingLines
                 strokeColor="blue"
                 strokeWidth="2"
@@ -619,25 +433,11 @@
                 width="45"
                 visible={true}
               />
+              <p className="mt-6 text-gray-600 text-sm text-center transition-all duration-500 ease-in-out">
+                {tips[currentTipIndex]}
+              </p>
             </div>
           )}
-=======
-                <div className="flex flex-col items-center justify-center h-screen w-full px-4">
-                    <RotatingLines
-                      strokeColor="blue"
-                      strokeWidth="2"
-                      animationDuration="0.1"
-                      width="45"
-                      visible={true}
-                    />
-                    <p className="mt-6 text-gray-600 text-sm text-center transition-all duration-500 ease-in-out">
-                      {tips[currentTipIndex]}
-                    </p>
-                </div>
-              )
-          }
-          
->>>>>>> 1d2168f3
 
           <div className="flex-shrink-0 flex flex-col px-4 py-3 gap-2">
             <hr className="border-t border-gray-200/70" />
