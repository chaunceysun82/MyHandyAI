--- conflicted
+++ resolved
@@ -308,7 +308,6 @@
 const handleSend = async (text, files = []) => {
     if (!text.trim() && files.length === 0) return;
 
-<<<<<<< HEAD
 
     let messageContent = text.trim();
     
@@ -333,42 +332,7 @@
 
       setMessages((prev) => [...prev, userMsg]);
 
-=======
-    try 
-    {
-      // First, send images as separate messages if any
-      if (files.length > 0) {
-        for (const file of files) {
-          if (file.type.startsWith('image/')) {
-            const imageUrl = await toBase64(file);
-            
-            // Send image as a separate message
-            const imageMsg = { 
-              sender: "user", 
-              content: "", // No text content for image message
-              images: [imageUrl], // Store image URL
-              isImageOnly: true // Flag to identify image-only messages
-            };
-            
-            setMessages((prev) => [...prev, imageMsg]);
-          }
-        }
-      }
-
-      // Then send text message if there's any text
-      if (text.trim()) {
-        const textMsg = { 
-          sender: "user", 
-          content: text.trim(),
-          images: [], // No images for text message
-          isImageOnly: false
-        };
-        
-        setMessages((prev) => [...prev, textMsg]);
-      }
-
       // Prepare payload for backend (combine text and first image)
->>>>>>> 7cab4941
       const currInput = text;
       let uploadedimage = null;
 
@@ -380,28 +344,17 @@
       const payload = 
       {
         message: currInput,
-<<<<<<< HEAD
         user: userId,            
         project: projectId,    
         session_id: sessionId,
         uploaded_image: uploadedimage, 
         step: stepNumber || null
-=======
-        user: userId,
-        project: projectId,
-        session_id: sessionId,
-        uploaded_image: uploadedimage
->>>>>>> 7cab4941
       };
       
       setLoading(true);
 
       const res = await axios.post(
-<<<<<<< HEAD
         `${URL}/${api}/chat`,
-=======
-        `${URL}/chatbot/chat`,
->>>>>>> 7cab4941
         payload,
         { 
           headers: 
