import React, { useEffect, useState, useRef } from "react";
import { createPortal } from "react-dom";
import ChatHeader from "./ChatHeader";
import MessageList from "./MessageList";
import ChatInput from "./ChatInput";
import axios from "axios";
import { useNavigate } from "react-router-dom";
import { RotatingLines } from "react-loader-spinner";

export default function ChatWindow({
  isOpen,
  onClose,
  projectId,
  projectName,
  userId,
  URL,
  secondChatStatus,
  stepNumber
}) {
<<<<<<< HEAD
=======

  console.log("ChatWindow1 Opened");
  // console.log("User ID:", userId);
  // console.log("Project ID:", projectId);
  // console.log("Step Number:", stepNumber);

>>>>>>> e8abf00e
  const [render, setRender] = useState(isOpen);
  const [closing, setClosing] = useState(false);
  const [opening, setOpening] = useState(false);
  const [loading, setLoading] = useState(false);
  const [status, setStatus] = useState(false);
  const [status2, setStatus2] = useState(false);

  // Tips while loading (from main)
  const tips = [
<<<<<<< HEAD
    "💡 Tip: You can upload multiple files for better results.",
    "⚠️ Please be careful when using any tools or materials provided by MyHandyAI.",
    "⚠️ Make sure your internet connection is stable.",
    "📂 Keep your project organized for quick access.",
    "💬 Use short and clear prompts for better responses.",
  ];
=======
      "💡 Tip: You can upload multiple files for better results.",
      "⚠️ Please be careful when using any tools or materials provided by MyHandyAI.",
      "📂 Keep your project organized for quick access.",
      "💬 Use short and clear prompts for better responses.",
    ];
  
>>>>>>> e8abf00e
  const [currentTipIndex, setCurrentTipIndex] = useState(0);
  useEffect(() => {
    if (status) {
      const interval = setInterval(() => {
        setCurrentTipIndex((prevIndex) => (prevIndex + 1) % tips.length);
      }, 4500);
      return () => clearInterval(interval);
    }
  }, [status, tips.length]);

  // Which API to talk to
  const api = secondChatStatus ? "step-guidance" : "chatbot";

  // Step-guidance bootstrap flag (from main)
  const [bool, setBool] = useState(null);
  useEffect(() => {
    const check = async () => {
      try {
        const res = await axios.get(`${URL}/step-guidance/started/${projectId}`);
<<<<<<< HEAD
        if (res.data) setBool(res.data);
      } catch (err) {
=======
        // console.log("Bool:", res.data);
        if (res.data) 
        {
          setBool(res.data);
        }
      } catch (err)
      {
>>>>>>> e8abf00e
        console.error("Error checking step guidance status:", err);
      }
    };
    check();
  }, [URL, projectId]);

  const [drag, setDrag] = useState({ active: false, startY: 0, dy: 0 });
  const THRESHOLD = 120;
  const messagesEndRef = useRef(null);

  const STORAGE_SESSION_KEY = `sessionId_${userId}_${projectId}`;
  const STORAGE_MESSAGES_KEY = `messages_${userId}_${projectId}`;
  const STORAGE_TOOLS_KEY   = `owned_tools_${userId}_${projectId}`;

  const navigate = useNavigate();

  const [messages, setMessages] = useState(() => {
    const saved = localStorage.getItem(STORAGE_MESSAGES_KEY);
    return saved ? JSON.parse(saved) : [];
  });

  const [sessionId, setSessionId] = useState(() => {
    const saved = localStorage.getItem(STORAGE_SESSION_KEY);
    return saved || null;
  });

  // Remember detected tools for this chat (and persist)
  const [ownedTools, setOwnedTools] = useState(() => {
    try {
      const saved = localStorage.getItem(STORAGE_TOOLS_KEY);
      return saved ? JSON.parse(saved) : [];
    } catch {
      return [];
    }
  });

  // Autoscroll
  useEffect(() => {
    if (messagesEndRef.current) {
      messagesEndRef.current.scrollTo({
        top: messagesEndRef.current.scrollHeight,
        behavior: "smooth",
      });
    }
  }, [messages]);

  // Drag handlers
  const startDrag = (e) =>
    setDrag({ active: true, startY: e.clientY, dy: 0 });
  useEffect(() => {
    if (!drag.active) return;
    const move = (e) =>
      setDrag((d) => ({ ...d, dy: Math.max(0, e.clientY - d.startY) }));
    const up = () => {
      const shouldClose = drag.dy > THRESHOLD;
      setDrag({ active: false, startY: 0, dy: 0 });
      if (shouldClose) onClose?.();
    };
    window.addEventListener("pointermove", move);
    window.addEventListener("pointerup", up);
    window.addEventListener("pointercancel", up);
    return () => {
      window.removeEventListener("pointermove", move);
      window.removeEventListener("pointerup", up);
      window.removeEventListener("pointercancel", up);
    };
  }, [drag.active, drag.dy, drag.startY, onClose]);

  // Mount/unmount animation
  useEffect(() => {
    if (isOpen) {
      setRender(true);
      setClosing(false);
      setOpening(true);
      requestAnimationFrame(() =>
        requestAnimationFrame(() => setOpening(false))
      );
    } else if (render) {
      setClosing(true);
    }
  }, [isOpen, render]);

  // Lock scroll + Esc
  useEffect(() => {
    if (!render) return;
    const prev = document.body.style.overflow;
    document.body.style.overflow = "hidden";
    const onKey = (e) => e.key === "Escape" && onClose?.();
    window.addEventListener("keydown", onKey);
    return () => {
      document.body.style.overflow = prev;
      window.removeEventListener("keydown", onKey);
    };
  }, [render, onClose]);

  // Generation status poll (step flow)
  useEffect(() => {
    const getStatus = async () => {
      if (status === true) {
        try {
          const response = await axios.post(`${URL}/generation/all/${projectId}`);
          if (response) setStatus2(true);
        } catch (err) {
          console.log("Err: ", err);
        }
      }
    };
    getStatus();
  }, [status, navigate, URL, projectId]);

  useEffect(() => {
    if (status2 === true) {
      const interval = setInterval(async () => {
        try {
          const response = await axios.get(`${URL}/generation/status/${projectId}`);
          if (response) {
            const message = response.data.message;
            if (message === "generation completed") {
              clearInterval(interval);
              navigate(`/projects/${projectId}/overview`);
            }
          }
        } catch (err) {
          console.log("Err: ", err);
        }
      }, 5000);
      return () => clearInterval(interval);
    }
  }, [status2, navigate, URL, projectId]);

  // Persist messages/tools locally
  useEffect(() => {
    localStorage.setItem(STORAGE_MESSAGES_KEY, JSON.stringify(messages));
  }, [messages, STORAGE_MESSAGES_KEY]);

  useEffect(() => {
    try {
      localStorage.setItem(STORAGE_TOOLS_KEY, JSON.stringify(ownedTools));
    } catch {}
  }, [ownedTools, STORAGE_TOOLS_KEY]);

  // Load or start session
  useEffect(() => {
    async function loadOrStartSession() {
      if (!sessionId) {
        try {
<<<<<<< HEAD
          const res = await axios.post(
            `${URL}/${api}/start`,
            // chatbot expects {user, project}; step-guidance ignores user.
            { user: userId, project: projectId },
            { headers: { "Content-Type": "application/json" } }
          );
          setSessionId(res.data.session_id);
          localStorage.setItem(STORAGE_SESSION_KEY, res.data.session_id);
          setMessages([{ sender: "bot", content: res.data.intro_message }]);
        } catch (err) {
=======
            console.log("Full URL", `${URL}/${api}/start`);
            console.log("In the first chat window");

            const res = await axios.post(
              `${URL}/${api}/start`,
              { user: userId, project: projectId },
              { headers: { "Content-Type": "application/json" } 
            });
            setSessionId(res.data.session_id);
            localStorage.setItem(STORAGE_SESSION_KEY, res.data.session_id);
            setMessages([{ sender: "bot", content: res.data.intro_message }]);
            
            // if(secondChatStatus)
            // {
            //   setBool(false);
            // }

        } catch (err) 
        {
>>>>>>> e8abf00e
          console.error("Intro message error", err);
        }
      } else {
        try {
          // fetch history from the right API family
          const historyRes = await axios.get(
            `${URL}/${api}/session/${sessionId}/history`
          );
          const formattedMessages = historyRes.data.map(
            ({ role, message }) => ({
              sender: role === "user" ? "user" : "bot",
              content: message,
            })
          );
          setMessages(formattedMessages);

          // If step-guidance mode and not started, kick it off using the existing session
          if (secondChatStatus && !bool) {
            const res = await axios.post(
              `${URL}/${api}/start`,
              { project: projectId, session_id: sessionId },
              { headers: { "Content-Type": "application/json" } }
            );
            setSessionId(res.data.session_id);
            localStorage.setItem(STORAGE_SESSION_KEY, res.data.session_id);
            setMessages((prev) => [
              ...prev,
              { sender: "bot", content: res.data.response },
            ]);
          }
        } catch (err) {
          setMessages([{ sender: "bot", content: "Failed to load chat history." }]);
        }
      }
    }
    loadOrStartSession();
    // eslint-disable-next-line react-hooks/exhaustive-deps
  }, [projectId, userId, api]);

  // Send message handler (merged behavior)
  const handleSend = async (text, files = []) => {
    if (!text.trim() && files.length === 0) return;

    try {
      // 1) Show selected images as separate messages (image bubbles)
      if (files.length > 0) {
        for (const file of files) {
          if (file.type.startsWith("image/")) {
            const imageUrl = await toBase64(file);
            const imageMsg = {
              sender: "user",
              content: "",
              images: [imageUrl],
              isImageOnly: true,
            };
            setMessages((prev) => [...prev, imageMsg]);
          }
        }
      }

      // 2) Build visible user text + file list
      let messageContent = text.trim();
      if (files.length > 0) {
        const fileNames = files.map((f) => f.name).join("\n");
        messageContent = messageContent
          ? `${messageContent}\nFiles:\n${fileNames}`
          : `Files: ${fileNames}`;
      }
      if (messageContent) {
        setMessages((prev) => [...prev, { sender: "user", content: messageContent }]);
      }

      // 3) Add detected-tools hint for the LLM
      const detSummary =
        files.length > 0 && ownedTools.length > 0
          ? `\n\n[Detected tools in attached image: ${ownedTools.map(t => t.name).join(", ")}]`
          : "";
      const currInput = `${messageContent || text || ""}${detSummary}`;

      // 4) Prepare payload per API
      let uploaded_image = null;
      const firstImage = files.find((f) => f.type.startsWith("image/"));
      if (firstImage) uploaded_image = await toBase64(firstImage);

      let payload;
      let endpoint = `${URL}/${api}/chat`;
      if (api === "chatbot") {
        payload = {
          message: currInput,
          user: userId,
          project: projectId,
          session_id: sessionId,
          uploaded_image,
          owned_tools: ownedTools,
        };
      } else {
        // step-guidance
        payload = {
          message: currInput,
          project: projectId,
          step: stepNumber || 0,
          uploaded_image,
        };
      }

      // 5) Send
      setLoading(true);
      const res = await axios.post(endpoint, payload, {
        headers: { "Content-Type": "application/json" },
      });

      const botMsg = { sender: "bot", content: res.data.response };
      setLoading(false);
      setMessages((prev) => [...prev, botMsg]);

      if (res.data.current_state === "complete") {
        setTimeout(() => setStatus(true), 1500);
      }
    } catch (err) {
      setLoading(false);
      console.error("Chat error", err);
      setMessages((prev) => [
        ...prev,
        { sender: "bot", content: "Oops! Something went wrong." },
      ]);
    }
  };

  const toBase64 = (file) =>
    new Promise((resolve, reject) => {
      const reader = new FileReader();
      reader.readAsDataURL(file);
      reader.onload = () => resolve(reader.result);
      reader.onerror = (error) => reject(error);
    });

  // When ChatInput detects tools, save and show a visible bot note
  function handleDetectedTools(tools) {
    if (!Array.isArray(tools) || tools.length === 0) return;
    setOwnedTools((prev) => {
      const map = new Map(prev.map((t) => [String(t.name || "").toLowerCase(), t]));
      tools.forEach((t) =>
        map.set(String(t.name || "").toLowerCase(), t)
      );
      return Array.from(map.values());
    });
    const summary = tools
      .map((t) => `${t.name}${t.confidence ? ` (${Math.round(t.confidence * 100)}%)` : ""}`)
      .join(", ");
    setMessages((prev) => [
      ...prev,
      { sender: "bot", content: `Detected tools: ${summary}` },
    ]);
  }

  if (!render || typeof document === "undefined") return null;

  const isDragging = drag.active;
  const translateY = closing
    ? "100%"
    : isDragging
    ? `${drag.dy}px`
    : opening
    ? "100%"
    : "0px";

  return createPortal(
    <div className="fixed inset-0 z-[1000]">
      <div
        className={`absolute inset-0 bg-gray-200 transition-opacity duration-300 ${
          closing ? "opacity-0" : "opacity-100"
        }`}
      />

      <div
        className={`absolute bottom-0 h-[90svh] md:h-[95vh] left-1/2 w	full max-w-[420px] -translate-x-1/2 px-4 pt-4 pb-0 ${
          isDragging ? "transition-none" : "transition-[transform,opacity] duration-300 ease-out"
        }`}
        style={{
          transform: `translate(-50%, ${translateY}) ${closing ? "scale(0.98)" : "scale(1)"}`,
          opacity: closing ? 0.98 : 1,
          willChange: "transform, opacity",
        }}
        onClick={(e) => e.stopPropagation()}
        onTransitionEnd={(e) => {
          if (closing && e.target === e.currentTarget) {
            setRender(false);
            setClosing(false);
          }
        }}
      >
        <div className="mx-auto max-w-[380px] rounded-t-3xl bg-white shadow-md flex flex-col h-full overflow-hidden">
          <ChatHeader onClose={onClose} dragHandleProps={{ onPointerDown: startDrag }} />

          {status === false ? (
            <div
              ref={messagesEndRef}
              className="flex-1 overflow-y-auto px-5 pt-1 pb-3 [scrollbar-width:none] [&::-webkit-scrollbar]:hidden"
            >
              <MessageList messages={messages} />

              {loading && (
                <div className="flex items-center gap-2 text-gray-500 mt-2">
                  <div className="loader w-4 h-4 border-2 border-gray-300 border-t-blue-500 rounded-full animate-spin"></div>
                  <div className="flex items-center gap-1">
                    <span>Bot is thinking</span>
                    <div className="flex items-center gap-1 translate-y-[4px]">
                      <span className="w-1 h-1 bg-gray-400 rounded-full animate-typing-wave"></span>
                      <span className="w-1 h-1 bg-gray-400 rounded-full animate-typing-wave [animation-delay:0.2s]"></span>
                      <span className="w-1 h-1 bg-gray-400 rounded-full animate-typing-wave [animation-delay:0.4s]"></span>
                    </div>
                  </div>
                </div>
              )}
            </div>
          ) : (
            <div className="flex flex-col items-center justify-center h-screen w-full px-4">
              <RotatingLines
                strokeColor="blue"
                strokeWidth="2"
                animationDuration="0.1"
                width="45"
                visible={true}
              />
              <p className="mt-6 text-gray-600 text-sm text-center transition-all duration-500 ease-in-out">
                {tips[currentTipIndex]}
              </p>
            </div>
          )}

          <div className="flex-shrink-0 flex flex-col px-4 py-3 gap-2">
            <hr className="border-t border-gray-200/70" />
            <ChatInput
              onSend={handleSend}
              onDetected={handleDetectedTools}
              apiBase={URL}
            />
          </div>

          <div className="mt-auto grid grid-cols-2 gap-4 px-4 pb-4">
            <button
              onClick={() => navigate("/home")}
              className="rounded-[8px] font-regular bg-[#D9D9D9] px-4 py-2 text-black-700"
            >
              Previous
            </button>

            <button className="rounded-[8px] font-regular bg-[#D9D9D9] px-4 py-2 text-black-700">
              Next
            </button>
          </div>
        </div>
      </div>
    </div>,
    document.body
  );
}<|MERGE_RESOLUTION|>--- conflicted
+++ resolved
@@ -17,15 +17,6 @@
   secondChatStatus,
   stepNumber
 }) {
-<<<<<<< HEAD
-=======
-
-  console.log("ChatWindow1 Opened");
-  // console.log("User ID:", userId);
-  // console.log("Project ID:", projectId);
-  // console.log("Step Number:", stepNumber);
-
->>>>>>> e8abf00e
   const [render, setRender] = useState(isOpen);
   const [closing, setClosing] = useState(false);
   const [opening, setOpening] = useState(false);
@@ -33,28 +24,18 @@
   const [status, setStatus] = useState(false);
   const [status2, setStatus2] = useState(false);
 
-  // Tips while loading (from main)
+  // Tips while loading
   const tips = [
-<<<<<<< HEAD
     "💡 Tip: You can upload multiple files for better results.",
     "⚠️ Please be careful when using any tools or materials provided by MyHandyAI.",
-    "⚠️ Make sure your internet connection is stable.",
     "📂 Keep your project organized for quick access.",
     "💬 Use short and clear prompts for better responses.",
   ];
-=======
-      "💡 Tip: You can upload multiple files for better results.",
-      "⚠️ Please be careful when using any tools or materials provided by MyHandyAI.",
-      "📂 Keep your project organized for quick access.",
-      "💬 Use short and clear prompts for better responses.",
-    ];
-  
->>>>>>> e8abf00e
   const [currentTipIndex, setCurrentTipIndex] = useState(0);
   useEffect(() => {
     if (status) {
       const interval = setInterval(() => {
-        setCurrentTipIndex((prevIndex) => (prevIndex + 1) % tips.length);
+        setCurrentTipIndex((i) => (i + 1) % tips.length);
       }, 4500);
       return () => clearInterval(interval);
     }
@@ -63,24 +44,14 @@
   // Which API to talk to
   const api = secondChatStatus ? "step-guidance" : "chatbot";
 
-  // Step-guidance bootstrap flag (from main)
+  // Step-guidance bootstrap flag
   const [bool, setBool] = useState(null);
   useEffect(() => {
     const check = async () => {
       try {
         const res = await axios.get(`${URL}/step-guidance/started/${projectId}`);
-<<<<<<< HEAD
         if (res.data) setBool(res.data);
       } catch (err) {
-=======
-        // console.log("Bool:", res.data);
-        if (res.data) 
-        {
-          setBool(res.data);
-        }
-      } catch (err)
-      {
->>>>>>> e8abf00e
         console.error("Error checking step guidance status:", err);
       }
     };
@@ -128,8 +99,7 @@
   }, [messages]);
 
   // Drag handlers
-  const startDrag = (e) =>
-    setDrag({ active: true, startY: e.clientY, dy: 0 });
+  const startDrag = (e) => setDrag({ active: true, startY: e.clientY, dy: 0 });
   useEffect(() => {
     if (!drag.active) return;
     const move = (e) =>
@@ -227,7 +197,6 @@
     async function loadOrStartSession() {
       if (!sessionId) {
         try {
-<<<<<<< HEAD
           const res = await axios.post(
             `${URL}/${api}/start`,
             // chatbot expects {user, project}; step-guidance ignores user.
@@ -238,27 +207,6 @@
           localStorage.setItem(STORAGE_SESSION_KEY, res.data.session_id);
           setMessages([{ sender: "bot", content: res.data.intro_message }]);
         } catch (err) {
-=======
-            console.log("Full URL", `${URL}/${api}/start`);
-            console.log("In the first chat window");
-
-            const res = await axios.post(
-              `${URL}/${api}/start`,
-              { user: userId, project: projectId },
-              { headers: { "Content-Type": "application/json" } 
-            });
-            setSessionId(res.data.session_id);
-            localStorage.setItem(STORAGE_SESSION_KEY, res.data.session_id);
-            setMessages([{ sender: "bot", content: res.data.intro_message }]);
-            
-            // if(secondChatStatus)
-            // {
-            //   setBool(false);
-            // }
-
-        } catch (err) 
-        {
->>>>>>> e8abf00e
           console.error("Intro message error", err);
         }
       } else {
@@ -400,9 +348,7 @@
     if (!Array.isArray(tools) || tools.length === 0) return;
     setOwnedTools((prev) => {
       const map = new Map(prev.map((t) => [String(t.name || "").toLowerCase(), t]));
-      tools.forEach((t) =>
-        map.set(String(t.name || "").toLowerCase(), t)
-      );
+      tools.forEach((t) => map.set(String(t.name || "").toLowerCase(), t));
       return Array.from(map.values());
     });
     const summary = tools
@@ -434,7 +380,7 @@
       />
 
       <div
-        className={`absolute bottom-0 h-[90svh] md:h-[95vh] left-1/2 w	full max-w-[420px] -translate-x-1/2 px-4 pt-4 pb-0 ${
+        className={`absolute bottom-0 h-[90svh] md:h-[95vh] left-1/2 w-full max-w-[420px] -translate-x-1/2 px-4 pt-4 pb-0 ${
           isDragging ? "transition-none" : "transition-[transform,opacity] duration-300 ease-out"
         }`}
         style={{
