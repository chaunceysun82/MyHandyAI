--- conflicted
+++ resolved
@@ -5,12 +5,8 @@
 
 load_dotenv()
 
-<<<<<<< HEAD
-MONGO_URI = os.getenv("MONGODB_URI")
-=======
 MONGO_URI = os.getenv("MongoUri")
 DB_NAME = os.getenv("DB")
->>>>>>> 15e6a4df
 
 # Connect to Mongo Atlas
 try:
