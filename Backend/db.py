from pymongo import MongoClient
from dotenv import load_dotenv
from fastapi import HTTPException
import os

load_dotenv()

<<<<<<< HEAD
MONGO_URI = os.getenv("MONGODB_URI")
=======
MONGO_URI = os.getenv("MongoUri")
DB_NAME = os.getenv("DB")
>>>>>>> 15e6a4df

# Connect to Mongo Atlas
try:
    client = MongoClient(MONGO_URI)
    print( "Connection Succeded")
except Exception as e:
    print("❌ ERROR:", str(e))
    raise HTTPException(status_code=500, detail="Internal Server Error")

db = client[DB_NAME]
users_collection = db["Users"]
project_collection = db["Project"]
steps_collection = db["ProjectSteps"]
conversations_collection = db["Conversations"]
conversations_step_collection = db["StepConversations"]
questions_collection = db["Questions"]
tools_collection = db["Tools"]  # New collection for reusable tools

<|MERGE_RESOLUTION|>--- conflicted
+++ resolved
@@ -5,12 +5,8 @@
 
 load_dotenv()
 
-<<<<<<< HEAD
-MONGO_URI = os.getenv("MONGODB_URI")
-=======
 MONGO_URI = os.getenv("MongoUri")
 DB_NAME = os.getenv("DB")
->>>>>>> 15e6a4df
 
 # Connect to Mongo Atlas
 try:
@@ -27,5 +23,5 @@
 conversations_collection = db["Conversations"]
 conversations_step_collection = db["StepConversations"]
 questions_collection = db["Questions"]
-tools_collection = db["Tools"]  # New collection for reusable tools
+tools_collection = db["Tools"] 
 
