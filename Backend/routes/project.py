from fastapi import APIRouter, HTTPException
from pydantic import BaseModel, Field
<<<<<<< HEAD
from typing import List, Any, Dict
=======
from typing import List
from fastapi.encoders import jsonable_encoder
>>>>>>> e5d96e95
from bson import ObjectId
from db import project_collection, conversations_collection
from datetime import datetime

router = APIRouter()

class Project(BaseModel):
    projectTitle: str
    userId: str

<<<<<<< HEAD
def _maybe_iso(dt):
    return dt.isoformat() if isinstance(dt, datetime) else None

def _serialize_project(doc: Dict[str, Any]) -> Dict[str, Any]:
    """Convert MongoDB doc to JSON-serializable dict."""
    return {
        "_id": str(doc.get("_id")) if doc.get("_id") is not None else None,
        "userId": str(doc.get("userId")) if doc.get("userId") is not None else "",
        "projectTitle": doc.get("projectTitle", ""),
        "createdAt": _maybe_iso(doc.get("createdAt")),
        "description": doc.get("description", ""),
        "detailDescription": doc.get("detailDescription", ""),
        "projectImages": doc.get("projectImages", []),
        "imagesDescription": doc.get("imagesDescription", ""),
        "userPrevExperience": doc.get("userPrevExperience", ""),
        "currentTools": doc.get("currentTools", []),
        "currentToolsImages": doc.get("currentToolsImages", []),
        "lastActivity": _maybe_iso(doc.get("lastActivity")),
        "percentComplete": doc.get("percentComplete", 0),
    }

def _ensure_object_id(id_str: str) -> ObjectId:
    try:
        return ObjectId(id_str)
    except Exception:
        raise HTTPException(status_code=400, detail="Invalid id format")

@router.post("/projects")
def create_project(project: Project):
    now = datetime.utcnow()
    project_doc = {
        "projectTitle": project.projectTitle,
        "userId": project.userId,  # kept as string to match current data
        "createdAt": now,
        "description": "",
        "detailDescription": "",
        "projectImages": [],
        "imagesDescription": "",
        "userPrevExperience": "",
        "currentTools": [],
        "currentToolsImages": [],
        "lastActivity": now,
        "percentComplete": 0,
    }

    result = project_collection.insert_one(project_doc)
    project_id = result.inserted_id

    # conversations_collection.insert_one({
    #     "projectId": project_id,
    #     "type": "agent1"
    # })

=======

@router.post("/projects")
def create_project(project: Project):
    project_dict = {
        "projectTitle": project.projectTitle,
        "userId": project.userId,
        "createdAt": datetime.utcnow(),
    }

    result = project_collection.insert_one(project_dict)
    project_id = result.inserted_id

>>>>>>> e5d96e95
    return {"id": str(project_id)}


@router.get("/projects")
def list_projects(user_id: str):
    """
    GET /projects?user_id=<mongo‐object‐id>
    returns all projects for that user.
    """
    try:
        docs = project_collection.find({ "userId": user_id })

        
        print (docs)

        results = list(docs)

        if not results:
            return {"message":"No Projects found", "projects":[]}

        payload = {"message": "Projects found", "projects": results}

        # Convert all ObjectIds (including nested ones) to strings
        return jsonable_encoder(payload, custom_encoder={ObjectId: str})

        return {"message":"Projects found", "projects":results}
    except:
        print(f"❌ There was an error fetching projects for {user_id}")
        raise HTTPException(status_code=400, detail="Projects Error")
        


@router.get("/project/{project_id}")
def get_project(project_id: str):
    project = project_collection.find_one({"_id": ObjectId(project_id)})
    if not project:
        raise HTTPException(status_code=404, detail="Project not found")
    project["_id"] = str(project["_id"])
    project["userId"] = str(project["userId"])
    return project


@router.put("/projects/{project_id}")
def update_project(project_id: str, update_data: dict):
    result = project_collection.update_one(
        {"_id": ObjectId(project_id)},
        {"$set": update_data}
    )
    if result.matched_count == 0:
        raise HTTPException(status_code=404, detail="Project not found")
    return {"message": "Project updated", "modified": bool(result.modified_count)}


@router.delete("/projects/{project_id}")
def delete_project(project_id: str):
    project_obj_id = ObjectId(project_id)

    # Delete the project
    result = project_collection.delete_one({"_id": project_obj_id})
    if result.deleted_count == 0:
        raise HTTPException(status_code=404, detail="Project not found")

    # Delete related conversations
    conversations_collection.delete_many({"projectId": project_obj_id})

    return {"message": "Project and associated conversations deleted"}<|MERGE_RESOLUTION|>--- conflicted
+++ resolved
@@ -1,11 +1,7 @@
 from fastapi import APIRouter, HTTPException
 from pydantic import BaseModel, Field
-<<<<<<< HEAD
-from typing import List, Any, Dict
-=======
 from typing import List
 from fastapi.encoders import jsonable_encoder
->>>>>>> e5d96e95
 from bson import ObjectId
 from db import project_collection, conversations_collection
 from datetime import datetime
@@ -16,61 +12,6 @@
     projectTitle: str
     userId: str
 
-<<<<<<< HEAD
-def _maybe_iso(dt):
-    return dt.isoformat() if isinstance(dt, datetime) else None
-
-def _serialize_project(doc: Dict[str, Any]) -> Dict[str, Any]:
-    """Convert MongoDB doc to JSON-serializable dict."""
-    return {
-        "_id": str(doc.get("_id")) if doc.get("_id") is not None else None,
-        "userId": str(doc.get("userId")) if doc.get("userId") is not None else "",
-        "projectTitle": doc.get("projectTitle", ""),
-        "createdAt": _maybe_iso(doc.get("createdAt")),
-        "description": doc.get("description", ""),
-        "detailDescription": doc.get("detailDescription", ""),
-        "projectImages": doc.get("projectImages", []),
-        "imagesDescription": doc.get("imagesDescription", ""),
-        "userPrevExperience": doc.get("userPrevExperience", ""),
-        "currentTools": doc.get("currentTools", []),
-        "currentToolsImages": doc.get("currentToolsImages", []),
-        "lastActivity": _maybe_iso(doc.get("lastActivity")),
-        "percentComplete": doc.get("percentComplete", 0),
-    }
-
-def _ensure_object_id(id_str: str) -> ObjectId:
-    try:
-        return ObjectId(id_str)
-    except Exception:
-        raise HTTPException(status_code=400, detail="Invalid id format")
-
-@router.post("/projects")
-def create_project(project: Project):
-    now = datetime.utcnow()
-    project_doc = {
-        "projectTitle": project.projectTitle,
-        "userId": project.userId,  # kept as string to match current data
-        "createdAt": now,
-        "description": "",
-        "detailDescription": "",
-        "projectImages": [],
-        "imagesDescription": "",
-        "userPrevExperience": "",
-        "currentTools": [],
-        "currentToolsImages": [],
-        "lastActivity": now,
-        "percentComplete": 0,
-    }
-
-    result = project_collection.insert_one(project_doc)
-    project_id = result.inserted_id
-
-    # conversations_collection.insert_one({
-    #     "projectId": project_id,
-    #     "type": "agent1"
-    # })
-
-=======
 
 @router.post("/projects")
 def create_project(project: Project):
@@ -83,7 +24,6 @@
     result = project_collection.insert_one(project_dict)
     project_id = result.inserted_id
 
->>>>>>> e5d96e95
     return {"id": str(project_id)}
 
 
