--- conflicted
+++ resolved
@@ -65,14 +65,8 @@
         if rel_label == "not_relevant" or rel_score < MIN_RELEVANCE_TO_ANSWER:
             step_title = self._step_title(self.current_step)
             msg = (
-<<<<<<< HEAD
-                f"That question doesn’t appear related to the current step "
-                f"(Step {self.current_step}: {step_title}). "
-                "Ask me about this step, the tools/materials involved, safety, or troubleshooting. "
-=======
                 f"That question doesn’t appear related to the project "
                 "Ask me about this project, the tools/materials involved, safety, or troubleshooting. "
->>>>>>> 389cf47c
             )
             self._remember("assistant", msg)
             return msg
