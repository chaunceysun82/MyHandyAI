# Main.py
from fastapi import FastAPI
from fastapi.middleware.cors import CORSMiddleware
<<<<<<< HEAD
from routes import user, project, steps, chatbot, langbot, generation, feedback
=======
from routes import user, project, steps, chatbot ,generation
>>>>>>> f2c71cf9
from mangum import Mangum

app = FastAPI()

app.add_middleware(
    CORSMiddleware,
    allow_origins=["*"],
    allow_credentials=True,
    allow_methods=["*"],
    allow_headers=["*"],
)

@app.get("/")
def root():
    return {"message": "Hello, FastAPI!"}

# Register routes
app.include_router(user.router)
app.include_router(project.router)
app.include_router(steps.router)

app.include_router(chatbot.router)
app.include_router(generation.router)
app.include_router(feedback.router)
#app.include_router(langbot.router)

#handler for aws
handler = Mangum(app)<|MERGE_RESOLUTION|>--- conflicted
+++ resolved
@@ -1,11 +1,7 @@
 # Main.py
 from fastapi import FastAPI
 from fastapi.middleware.cors import CORSMiddleware
-<<<<<<< HEAD
-from routes import user, project, steps, chatbot, langbot, generation, feedback
-=======
-from routes import user, project, steps, chatbot ,generation
->>>>>>> f2c71cf9
+from routes import user, project, steps, chatbot, generation, feedback
 from mangum import Mangum
 
 app = FastAPI()
