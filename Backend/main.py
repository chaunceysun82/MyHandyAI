# Main.py
from fastapi import FastAPI
from fastapi.middleware.cors import CORSMiddleware
<<<<<<< HEAD
from routes import user, project, steps, chatbot ,generation , tool_detection
from routes import user, project, steps, chatbot, generation, feedback, tool_detection
=======
from routes import user, project, steps, chatbot, generation, feedback, step_guidance
>>>>>>> 44feb3ef
from mangum import Mangum

app = FastAPI()

app.add_middleware(
    CORSMiddleware,
    allow_origins=["*"],
    allow_credentials=True,
    allow_methods=["*"],
    allow_headers=["*"],
)

@app.get("/")
def root():
    return {"message": "Hello, FastAPI!"}

# Register routes
app.include_router(user.router)
app.include_router(project.router)
app.include_router(steps.router)

app.include_router(chatbot.router)
app.include_router(generation.router)
app.include_router(feedback.router)
<<<<<<< HEAD
#app.include_router(langbot.router)
app.include_router(tool_detection.router)
=======
app.include_router(step_guidance.router)
>>>>>>> 44feb3ef

#handler for aws
handler = Mangum(app)<|MERGE_RESOLUTION|>--- conflicted
+++ resolved
@@ -1,13 +1,19 @@
-# Main.py
+# Backend/main.py
 from fastapi import FastAPI
 from fastapi.middleware.cors import CORSMiddleware
-<<<<<<< HEAD
-from routes import user, project, steps, chatbot ,generation , tool_detection
-from routes import user, project, steps, chatbot, generation, feedback, tool_detection
-=======
-from routes import user, project, steps, chatbot, generation, feedback, step_guidance
->>>>>>> 44feb3ef
 from mangum import Mangum
+
+# Routers
+from routes import (
+    user,
+    project,
+    steps,
+    chatbot,
+    generation,
+    feedback,
+    step_guidance,
+    tool_detection,
+)
 
 app = FastAPI()
 
@@ -27,16 +33,11 @@
 app.include_router(user.router)
 app.include_router(project.router)
 app.include_router(steps.router)
-
 app.include_router(chatbot.router)
 app.include_router(generation.router)
 app.include_router(feedback.router)
-<<<<<<< HEAD
-#app.include_router(langbot.router)
+app.include_router(step_guidance.router)
 app.include_router(tool_detection.router)
-=======
-app.include_router(step_guidance.router)
->>>>>>> 44feb3ef
 
-#handler for aws
+# handler for AWS
 handler = Mangum(app)