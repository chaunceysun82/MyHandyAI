--- conflicted
+++ resolved
@@ -1,11 +1,8 @@
 # Main.py
 from fastapi import FastAPI
 from fastapi.middleware.cors import CORSMiddleware
-<<<<<<< HEAD
 from routes import user, project, steps, chatbot ,generation , tool_detection
-=======
-from routes import user, project, steps, chatbot, generation, feedback
->>>>>>> 132ad9b1
+from routes import user, project, steps, chatbot, generation, feedback, tool_detection
 from mangum import Mangum
 
 app = FastAPI()
