<<<<<<< HEAD
*.env
.DS_Store
=======
# Python
*.pyc
__pycache__/
*.pyo
*.pyd
*.db

# Environment
*.env
.env.*

# macOS
.DS_Store

# Node
node_modules/
npm-debug.log*
yarn-debug.log*
yarn-error.log*
package-lock.json

# React build
/build
/dist

# VS Code
.vscode/

# Logs
*.log
>>>>>>> b01ac22c
<|MERGE_RESOLUTION|>--- conflicted
+++ resolved
@@ -1,7 +1,3 @@
-<<<<<<< HEAD
-*.env
-.DS_Store
-=======
 # Python
 *.pyc
 __pycache__/
@@ -31,5 +27,4 @@
 .vscode/
 
 # Logs
-*.log
->>>>>>> b01ac22c
+*.log